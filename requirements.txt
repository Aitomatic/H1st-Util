# base
Cython >= 0.29.21
Python-DateUtil >= 2.8.1

# data libraries involved in util
NumPy >= 1.19.2
Pandas >= 1.0.5, < 1.1.0
    # *** BUG in 1.1.0 ***
    # TypeError: incompatible index of inserted column with frame index
PyArrow >= 0.17.1, < 1.0.0
    # *** BUG in 1.0.0 ***
    # pyarrow.lib.ArrowInvalid: Unable to merge: Field date has incompatible types: date32[day] vs dictionary<values=string, indices=int32, ordered=0>
PySpark >= 3.0.1
Ray >= 0.8.7

# ML/DL libraries involved in util
Keras >= 2.4.3
H5Py >= 2.10.0

SciKit-Learn >= 0.23.2

# cloud
<<<<<<< HEAD
AWSCLI >= 1.18.134
Boto3 >= 1.14.57
=======
AWSCLI >= 1.18.139
Boto3 >= 1.14.62
>>>>>>> 05726867
S3FS >= 0.4.2, < 0.5.0
    # 0.5.0 causes PIP Install to hang/fail

# misc
ConfigParser >= 5.0.0
JobLib >= 0.16.0
PSUtil >= 5.7.2
Tqdm >= 4.48.2<|MERGE_RESOLUTION|>--- conflicted
+++ resolved
@@ -20,13 +20,8 @@
 SciKit-Learn >= 0.23.2
 
 # cloud
-<<<<<<< HEAD
-AWSCLI >= 1.18.134
-Boto3 >= 1.14.57
-=======
 AWSCLI >= 1.18.139
 Boto3 >= 1.14.62
->>>>>>> 05726867
 S3FS >= 0.4.2, < 0.5.0
     # 0.5.0 causes PIP Install to hang/fail
 
